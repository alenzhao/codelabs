--- conflicted
+++ resolved
@@ -11,11 +11,7 @@
     <dependency>
       <groupId>com.google.cloud.genomics</groupId>
       <artifactId>google-genomics-dataflow</artifactId>
-<<<<<<< HEAD
-      <version>v1beta2-0.20</version>
-=======
       <version>v1beta2-0.21</version>
->>>>>>> 535b8d07
     </dependency>
     <dependency>
       <groupId>junit</groupId>
