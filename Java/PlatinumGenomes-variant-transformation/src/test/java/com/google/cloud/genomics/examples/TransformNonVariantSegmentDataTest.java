/*
 * Copyright (C) 2015 Google Inc.
 *
 * Licensed under the Apache License, Version 2.0 (the "License"); you may not use this file except
 * in compliance with the License. You may obtain a copy of the License at
 *
 * http://www.apache.org/licenses/LICENSE-2.0
 *
 * Unless required by applicable law or agreed to in writing, software distributed under the License
 * is distributed on an "AS IS" BASIS, WITHOUT WARRANTIES OR CONDITIONS OF ANY KIND, either express
 * or implied. See the License for the specific language governing permissions and limitations under
 * the License.
 */
package com.google.cloud.genomics.examples;

import static org.junit.Assert.assertEquals;
<<<<<<< HEAD
=======
import static org.junit.Assert.assertFalse;
>>>>>>> ce45e50d

import com.google.api.services.bigquery.model.TableRow;
import com.google.cloud.dataflow.sdk.transforms.DoFnTester;
import com.google.cloud.genomics.examples.TransformNonVariantSegmentData.FilterCallsFn;
import com.google.cloud.genomics.examples.TransformNonVariantSegmentData.FlagVariantsWithAmbiguousCallsFn;
import com.google.genomics.v1.Variant;
import com.google.genomics.v1.VariantCall;
import com.google.protobuf.ListValue;
import com.google.protobuf.Value;

import org.hamcrest.CoreMatchers;
import org.junit.Assert;
import org.junit.Test;
import org.junit.runner.RunWith;
import org.junit.runners.JUnit4;

import java.util.Arrays;
import java.util.HashMap;
<<<<<<< HEAD
=======
import java.util.Iterator;
>>>>>>> ce45e50d
import java.util.List;
import java.util.Map;

@RunWith(JUnit4.class)
public class TransformNonVariantSegmentDataTest {

  @Test
  public void testFilterVariantCallsFn() {
    DoFnTester<Variant, Variant> filterCallsFn = DoFnTester.of(new FilterCallsFn());

    Map<String, ListValue> passingFilter = new HashMap<String, ListValue>();
    passingFilter.put(
        TransformNonVariantSegmentData.FILTER_FIELD,
        ListValue.newBuilder()
            .addValues(Value.newBuilder().setStringValue(TransformNonVariantSegmentData.PASSING_FILTER).build())
            .build());
    VariantCall call1 = VariantCall.newBuilder().putAllInfo(passingFilter).build();

    Map<String, ListValue> failingFilter = new HashMap<String, ListValue>();
    failingFilter.put(
        TransformNonVariantSegmentData.FILTER_FIELD,
        ListValue.newBuilder()
            .addValues(Value.newBuilder().setStringValue("VQSRTrancheSNP99.90to100.00").build())
            .build());
    VariantCall call2 = VariantCall.newBuilder().putAllInfo(failingFilter).build();

    Map<String, ListValue> ambiguousFilter = new HashMap<String, ListValue>();
    ambiguousFilter.put(
        TransformNonVariantSegmentData.FILTER_FIELD,
        ListValue.newBuilder()
            .addValues(Value.newBuilder().setStringValue("VQSRTrancheSNP99.90to100.00").build())
            .addValues(Value.newBuilder().setStringValue(TransformNonVariantSegmentData.PASSING_FILTER).build())
            .build());
    VariantCall call3 = VariantCall.newBuilder().putAllInfo(ambiguousFilter).build();
<<<<<<< HEAD

    Variant inputVariant =
        Variant.newBuilder().addAllCalls(Arrays.asList(call1, call2, call3)).build();

    Variant expectedVariant = Variant.newBuilder().addAllCalls(Arrays.asList(call1, call3)).build();
=======
>>>>>>> ce45e50d

    // Test a variant.
    Variant inputVariant = Variant.newBuilder()
        .setReferenceBases("A")
        .addAlternateBases("T")
        .addAllCalls(Arrays.asList(call1, call2, call3))
        .build();

    Variant expectedVariant = Variant.newBuilder()
        .setReferenceBases("A")
        .addAlternateBases("T")
        .addAllCalls(Arrays.asList(call1, call3))
        .build();

    Iterator<Variant> filtered1 = filterCallsFn.processBatch(inputVariant).iterator();
    assertEquals(filtered1.next(), expectedVariant);
    assertFalse(filtered1.hasNext());

    // Also test a non-variant segment.  These are not filtered.
    Variant inputBlockRecord = Variant.newBuilder()
        .setReferenceBases("A")
        .addAllCalls(Arrays.asList(call1, call2, call3))
        .build();

    Variant expectedBlockRecord = Variant.newBuilder()
        .setReferenceBases("A")
        .addAllCalls(Arrays.asList(call1, call2, call3))
        .build();

    Iterator<Variant> filtered2 = filterCallsFn.processBatch(inputBlockRecord).iterator();
    assertEquals(filtered2.next(), expectedBlockRecord);
    assertFalse(filtered2.hasNext());
  }

  @Test
  public void testFilterVariantCallsFn_AllCallsRemoved() {

    Map<String, ListValue> passingFilter = new HashMap<String, ListValue>();
    passingFilter.put(
        TransformNonVariantSegmentData.FILTER_FIELD,
        ListValue.newBuilder()
            .addValues(Value.newBuilder().setStringValue(TransformNonVariantSegmentData.PASSING_FILTER).build())
            .build());
    VariantCall passingCall = VariantCall.newBuilder().putAllInfo(passingFilter).build();

    Map<String, ListValue> failingFilter = new HashMap<String, ListValue>();
    failingFilter.put(
        TransformNonVariantSegmentData.FILTER_FIELD,
        ListValue.newBuilder()
            .addValues(Value.newBuilder().setStringValue("VQSRTrancheSNP99.90to100.00").build())
            .build());
    VariantCall failingCall = VariantCall.newBuilder().putAllInfo(failingFilter).build();

    DoFnTester<Variant, Variant> filterCallsFn = DoFnTester.of(new FilterCallsFn());
    List filteredVariants = filterCallsFn.processBatch(
        Variant.newBuilder().addAllCalls(Arrays.asList(failingCall)).build(),
        Variant.newBuilder().addAllCalls(Arrays.asList(passingCall)).build());
    assertEquals(1, filteredVariants.size());
  }

  @Test
  public void testAmbiguousVariantCallsFn() {

    DoFnTester<Variant, Variant> flagVariantsFn =
        DoFnTester.of(new TransformNonVariantSegmentData.FlagVariantsWithAmbiguousCallsFn());

    VariantCall call1 =
        VariantCall.newBuilder().setCallSetName("sample1").addAllGenotype(Arrays.asList(0, 1))
            .build();
    VariantCall call2a =
        VariantCall.newBuilder().setCallSetName("sample2").addAllGenotype(Arrays.asList(0, 1))
            .build();
    VariantCall call2b =
        VariantCall.newBuilder().setCallSetName("sample2").addAllGenotype(Arrays.asList(-1, -1))
            .build();

    Variant inputVariant = Variant.newBuilder().addAllCalls(Arrays.asList(call1, call2a)).build();
    Variant ambiguousInputVariant =
        Variant.newBuilder().addAllCalls(Arrays.asList(call1, call2a, call2b)).build();

    Variant expectedVariant =
        Variant.newBuilder().addAllCalls(Arrays.asList(call1, call2a))
            .putAllInfo(FlagVariantsWithAmbiguousCallsFn.NO_AMBIGUOUS_CALLS_INFO).build();
    Variant ambiguousExpectedVariant =
        Variant.newBuilder().addAllCalls(Arrays.asList(call1, call2a, call2b))
            .putAllInfo(FlagVariantsWithAmbiguousCallsFn.HAS_AMBIGUOUS_CALLS_INFO).build();

    Assert.assertThat(flagVariantsFn.processBatch(inputVariant, ambiguousInputVariant),
        CoreMatchers.allOf(CoreMatchers.hasItems(expectedVariant, ambiguousExpectedVariant)));

<<<<<<< HEAD
    DoFnTester<Variant, TableRow> formatVariantsFn = DoFnTester.of(new TransformNonVariantSegmentData.FormatVariantsFn(true, false));
=======
    DoFnTester<Variant, TableRow> formatVariantsFn = DoFnTester.of(new TransformNonVariantSegmentData.FormatVariantsFn());
>>>>>>> ce45e50d
    List<TableRow> rows = formatVariantsFn.processBatch(expectedVariant, ambiguousExpectedVariant);
    assertEquals(2, rows.size());
    assertEquals("false", rows.get(0).get(TransformNonVariantSegmentData.HAS_AMBIGUOUS_CALLS_FIELD).toString());
    assertEquals("true", rows.get(1).get(TransformNonVariantSegmentData.HAS_AMBIGUOUS_CALLS_FIELD).toString());
  }

  @Test
  public void testFormatAlt() {

    VariantCall noCall = VariantCall.newBuilder().setCallSetName("noCall").addAllGenotype(Arrays.asList(-1, -1)).build();
    VariantCall noCallRef = VariantCall.newBuilder().setCallSetName("noCallRef").addAllGenotype(Arrays.asList(-1, 0)).build();
    VariantCall noCallAlt = VariantCall.newBuilder().setCallSetName("noCallAlt").addAllGenotype(Arrays.asList(-1, 1)).build();
    VariantCall refMatch = VariantCall.newBuilder().setCallSetName("refMatch").addAllGenotype(Arrays.asList(0, 0)).build();
    VariantCall hetAlt = VariantCall.newBuilder().setCallSetName("hetAlt").addAllGenotype(Arrays.asList(0, 1)).build();
    VariantCall homAlt = VariantCall.newBuilder().setCallSetName("homAlt").addAllGenotype(Arrays.asList(1, 1)).build();
    VariantCall multiAllelic = VariantCall.newBuilder().setCallSetName("multiAllelic").addAllGenotype(Arrays.asList(1, 2)).build();

    Variant snpVariant = Variant.newBuilder()
        .setReferenceBases("T")
        .addAllAlternateBases(Arrays.asList("A", "C"))
        .putAllInfo(FlagVariantsWithAmbiguousCallsFn.NO_AMBIGUOUS_CALLS_INFO)
        .addAllCalls(Arrays.asList(noCall, noCallRef, noCallAlt, refMatch, hetAlt, homAlt, multiAllelic))
        .build();

    // This should have been weeded out earlier in the pipeline, but just checking correctness of calculations here.
    Variant allNoCallsVariant = Variant.newBuilder()
<<<<<<< HEAD
        .setReferenceBases("T")
=======
>>>>>>> ce45e50d
        .addAllAlternateBases(Arrays.asList("A", "C"))
        .putAllInfo(FlagVariantsWithAmbiguousCallsFn.NO_AMBIGUOUS_CALLS_INFO)
        .addAllCalls(Arrays.asList(noCall, noCall, noCall, noCall, noCall))
        .build();

    Variant noAltGenotypesVariant = Variant.newBuilder()
        .setReferenceBases("T")
        .addAllAlternateBases(Arrays.asList("A", "C"))
        .putAllInfo(FlagVariantsWithAmbiguousCallsFn.NO_AMBIGUOUS_CALLS_INFO)
        .addAllCalls(Arrays.asList(noCall, noCallRef, refMatch))
        .build();

<<<<<<< HEAD
    Variant deletionVariant = Variant.newBuilder()
        .setReferenceBases("AA")
        .addAllAlternateBases(Arrays.asList("A", "C"))
        .putAllInfo(FlagVariantsWithAmbiguousCallsFn.NO_AMBIGUOUS_CALLS_INFO)
        .addAllCalls(Arrays.asList(noCall, noCallRef, noCallAlt, refMatch, hetAlt, homAlt, multiAllelic))
        .build();

    DoFnTester<Variant, TableRow> formatVariantsFn = DoFnTester.of(new TransformNonVariantSegmentData.FormatVariantsFn(true, false));
    List<TableRow> rows = formatVariantsFn.processBatch(snpVariant, allNoCallsVariant, noAltGenotypesVariant, deletionVariant);
    assertEquals(4, rows.size());

    assertEquals(10, rows.get(0).get(TransformNonVariantSegmentData.ALLELE_NUMBER_FIELD));
    assertEquals("[{alternate_bases=A, AC=5, AF=0.5}, {alternate_bases=C, AC=1, AF=0.1}]",
        rows.get(0).get("alt").toString());
    assertEquals(Arrays.asList("refMatch"), rows.get(0).get(TransformNonVariantSegmentData.REF_MATCH_CALLSETS_FIELD));

    assertEquals(0, rows.get(1).get(TransformNonVariantSegmentData.ALLELE_NUMBER_FIELD));
    assertEquals("[{alternate_bases=A, AC=0, AF=0.0}, {alternate_bases=C, AC=0, AF=0.0}]",
        rows.get(1).get("alt").toString());
    assertEquals(Arrays.asList(), rows.get(1).get(TransformNonVariantSegmentData.REF_MATCH_CALLSETS_FIELD));
=======
    DoFnTester<Variant, TableRow> formatVariantsFn = DoFnTester.of(new TransformNonVariantSegmentData.FormatVariantsFn());
    List<TableRow> rows = formatVariantsFn.processBatch(inputVariant, allNoCallsVariant, noAltGenotypesVariant);
    assertEquals(3, rows.size());

    assertEquals(10, rows.get(0).get(TransformNonVariantSegmentData.ALLELE_NUMBER_FIELD));
    assertEquals(Arrays.asList(5, 1), rows.get(0).get(TransformNonVariantSegmentData.ALLELE_COUNT_FIELD));
    assertEquals(Arrays.asList(5/(double)10, 1/(double)10), rows.get(0).get(TransformNonVariantSegmentData.ALLELE_FREQUENCY_FIELD));

    assertEquals(0, rows.get(1).get(TransformNonVariantSegmentData.ALLELE_NUMBER_FIELD));
    assertEquals(Arrays.asList(0, 0), rows.get(1).get(TransformNonVariantSegmentData.ALLELE_COUNT_FIELD));
    assertEquals(Arrays.asList(0.0, 0.0), rows.get(1).get(TransformNonVariantSegmentData.ALLELE_FREQUENCY_FIELD));
>>>>>>> ce45e50d

    assertEquals(3, rows.get(2).get(TransformNonVariantSegmentData.ALLELE_NUMBER_FIELD));
    assertEquals("[{alternate_bases=A, AC=0, AF=0.0}, {alternate_bases=C, AC=0, AF=0.0}]",
        rows.get(2).get("alt").toString());
    assertEquals(Arrays.asList("refMatch"), rows.get(2).get(TransformNonVariantSegmentData.REF_MATCH_CALLSETS_FIELD));

    assertEquals(0, rows.get(3).get(TransformNonVariantSegmentData.ALLELE_NUMBER_FIELD));
    assertEquals("[{alternate_bases=A, AC=5, AF=0.0}, {alternate_bases=C, AC=1, AF=0.0}]",
        rows.get(3).get("alt").toString());
    assertEquals(Arrays.asList("refMatch"), rows.get(3).get(TransformNonVariantSegmentData.REF_MATCH_CALLSETS_FIELD));
  }

  @Test
  public void testFormatCalls() {

    Map depthInfo = new HashMap<String, List<String>>();
    depthInfo.put(
        TransformNonVariantSegmentData.DEPTH_FIELD,
        ListValue.newBuilder()
            .addValues(Value.newBuilder().setStringValue("30").build())
            .build());

    Map dotDepthInfo = new HashMap<String, List<String>>();
    dotDepthInfo.put(
        TransformNonVariantSegmentData.DEPTH_FIELD,
        ListValue.newBuilder()
            .addValues(Value.newBuilder().setStringValue(".").build())
            .build());

    VariantCall callWithValidDepth = VariantCall.newBuilder()
        .setCallSetName("hetAlt").addAllGenotype(Arrays.asList(0, 1))
        .putAllInfo(depthInfo)
        .build();

    VariantCall callWithDotDepth = VariantCall.newBuilder()
        .setCallSetName("homAlt").addAllGenotype(Arrays.asList(1, 1))
        .putAllInfo(dotDepthInfo)
        .build();

    Variant variant = Variant.newBuilder()
        .putAllInfo(FlagVariantsWithAmbiguousCallsFn.NO_AMBIGUOUS_CALLS_INFO)
        .addAllCalls(Arrays.asList(callWithValidDepth, callWithDotDepth))
        .build();

    DoFnTester<Variant, TableRow> formatVariantsFn = DoFnTester.of(new TransformNonVariantSegmentData.FormatVariantsFn(true, false));
    List<TableRow> rows = formatVariantsFn.processBatch(variant);
    assertEquals(1, rows.size());

    assertEquals("[{call_set_name=hetAlt, phaseset=, genotype=[0, 1], genotype_likelihood=[], DP=30},"
        + " {call_set_name=homAlt, phaseset=, genotype=[1, 1], genotype_likelihood=[], DP=null}]",
        rows.get(0).get("call").toString());
  }
<<<<<<< HEAD
=======

>>>>>>> ce45e50d
}<|MERGE_RESOLUTION|>--- conflicted
+++ resolved
@@ -14,10 +14,7 @@
 package com.google.cloud.genomics.examples;
 
 import static org.junit.Assert.assertEquals;
-<<<<<<< HEAD
-=======
 import static org.junit.Assert.assertFalse;
->>>>>>> ce45e50d
 
 import com.google.api.services.bigquery.model.TableRow;
 import com.google.cloud.dataflow.sdk.transforms.DoFnTester;
@@ -36,10 +33,7 @@
 
 import java.util.Arrays;
 import java.util.HashMap;
-<<<<<<< HEAD
-=======
 import java.util.Iterator;
->>>>>>> ce45e50d
 import java.util.List;
 import java.util.Map;
 
@@ -74,14 +68,6 @@
             .addValues(Value.newBuilder().setStringValue(TransformNonVariantSegmentData.PASSING_FILTER).build())
             .build());
     VariantCall call3 = VariantCall.newBuilder().putAllInfo(ambiguousFilter).build();
-<<<<<<< HEAD
-
-    Variant inputVariant =
-        Variant.newBuilder().addAllCalls(Arrays.asList(call1, call2, call3)).build();
-
-    Variant expectedVariant = Variant.newBuilder().addAllCalls(Arrays.asList(call1, call3)).build();
-=======
->>>>>>> ce45e50d
 
     // Test a variant.
     Variant inputVariant = Variant.newBuilder()
@@ -172,11 +158,7 @@
     Assert.assertThat(flagVariantsFn.processBatch(inputVariant, ambiguousInputVariant),
         CoreMatchers.allOf(CoreMatchers.hasItems(expectedVariant, ambiguousExpectedVariant)));
 
-<<<<<<< HEAD
     DoFnTester<Variant, TableRow> formatVariantsFn = DoFnTester.of(new TransformNonVariantSegmentData.FormatVariantsFn(true, false));
-=======
-    DoFnTester<Variant, TableRow> formatVariantsFn = DoFnTester.of(new TransformNonVariantSegmentData.FormatVariantsFn());
->>>>>>> ce45e50d
     List<TableRow> rows = formatVariantsFn.processBatch(expectedVariant, ambiguousExpectedVariant);
     assertEquals(2, rows.size());
     assertEquals("false", rows.get(0).get(TransformNonVariantSegmentData.HAS_AMBIGUOUS_CALLS_FIELD).toString());
@@ -203,10 +185,7 @@
 
     // This should have been weeded out earlier in the pipeline, but just checking correctness of calculations here.
     Variant allNoCallsVariant = Variant.newBuilder()
-<<<<<<< HEAD
         .setReferenceBases("T")
-=======
->>>>>>> ce45e50d
         .addAllAlternateBases(Arrays.asList("A", "C"))
         .putAllInfo(FlagVariantsWithAmbiguousCallsFn.NO_AMBIGUOUS_CALLS_INFO)
         .addAllCalls(Arrays.asList(noCall, noCall, noCall, noCall, noCall))
@@ -219,7 +198,6 @@
         .addAllCalls(Arrays.asList(noCall, noCallRef, refMatch))
         .build();
 
-<<<<<<< HEAD
     Variant deletionVariant = Variant.newBuilder()
         .setReferenceBases("AA")
         .addAllAlternateBases(Arrays.asList("A", "C"))
@@ -240,19 +218,6 @@
     assertEquals("[{alternate_bases=A, AC=0, AF=0.0}, {alternate_bases=C, AC=0, AF=0.0}]",
         rows.get(1).get("alt").toString());
     assertEquals(Arrays.asList(), rows.get(1).get(TransformNonVariantSegmentData.REF_MATCH_CALLSETS_FIELD));
-=======
-    DoFnTester<Variant, TableRow> formatVariantsFn = DoFnTester.of(new TransformNonVariantSegmentData.FormatVariantsFn());
-    List<TableRow> rows = formatVariantsFn.processBatch(inputVariant, allNoCallsVariant, noAltGenotypesVariant);
-    assertEquals(3, rows.size());
-
-    assertEquals(10, rows.get(0).get(TransformNonVariantSegmentData.ALLELE_NUMBER_FIELD));
-    assertEquals(Arrays.asList(5, 1), rows.get(0).get(TransformNonVariantSegmentData.ALLELE_COUNT_FIELD));
-    assertEquals(Arrays.asList(5/(double)10, 1/(double)10), rows.get(0).get(TransformNonVariantSegmentData.ALLELE_FREQUENCY_FIELD));
-
-    assertEquals(0, rows.get(1).get(TransformNonVariantSegmentData.ALLELE_NUMBER_FIELD));
-    assertEquals(Arrays.asList(0, 0), rows.get(1).get(TransformNonVariantSegmentData.ALLELE_COUNT_FIELD));
-    assertEquals(Arrays.asList(0.0, 0.0), rows.get(1).get(TransformNonVariantSegmentData.ALLELE_FREQUENCY_FIELD));
->>>>>>> ce45e50d
 
     assertEquals(3, rows.get(2).get(TransformNonVariantSegmentData.ALLELE_NUMBER_FIELD));
     assertEquals("[{alternate_bases=A, AC=0, AF=0.0}, {alternate_bases=C, AC=0, AF=0.0}]",
@@ -305,8 +270,4 @@
         + " {call_set_name=homAlt, phaseset=, genotype=[1, 1], genotype_likelihood=[], DP=null}]",
         rows.get(0).get("call").toString());
   }
-<<<<<<< HEAD
-=======
-
->>>>>>> ce45e50d
 }