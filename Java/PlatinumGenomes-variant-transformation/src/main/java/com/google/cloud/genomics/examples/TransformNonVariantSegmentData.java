--- conflicted
+++ resolved
@@ -124,14 +124,11 @@
     String getOutputTable();
     void setOutputTable(String value);
 
-<<<<<<< HEAD
     @Description("Whether to append to an existing BigQuery table.")
     @Default.Boolean(false)
     boolean getAppendToTable();
     void setAppendToTable(boolean value);
 
-=======
->>>>>>> ce45e50d
     @Description("Omit low quality variant calls.  Specifically, exclude any variant calls where call.FILTER != \"PASS\".")
     @Default.Boolean(false)
     boolean getOmitLowQualityCalls();
@@ -205,7 +202,6 @@
     public void processElement(ProcessContext c) {
       Variant v = c.element();
 
-<<<<<<< HEAD
       List<String> refMatchCallsets = new ArrayList<>();
       HashMultiset<Integer> genotypeCount = HashMultiset.create();  // This will typically hold counts for genotypes -1,0,1,2.
 
@@ -233,23 +229,6 @@
                       .getGenotypeLikelihoodList())
               .set(DEPTH_FIELD, depth));
         }
-=======
-      HashMultiset genotypeCount = HashMultiset.create();  // Typical genotypes observed are -1,0,1,2
-
-      List<TableRow> calls = new ArrayList<>();
-      for (VariantCall call : v.getCallsList()) {
-
-        genotypeCount.addAll(call.getGenotypeList());
-
-        calls.add(new TableRow()
-            .set("call_set_name", call.getCallSetName())
-            .set("phaseset", call.getPhaseset())
-            .set("genotype", call.getGenotypeList())
-            .set("genotype_likelihood",
-                (call.getGenotypeLikelihoodList() == null) ? new ArrayList<Double>() :
-                  call.getGenotypeLikelihoodList()
-                  ));
->>>>>>> ce45e50d
       }
 
       // Compute AN/AC/AF for SNPs.  Note that no-calls (genotype -1) are excluded from AN.
@@ -282,11 +261,6 @@
               .set("filter", (v.getFilterList() == null) ? new ArrayList<String>() : v.getFilterList())
               .set("quality", v.getQuality())
               .set(ALLELE_NUMBER_FIELD, alleleNumber)
-<<<<<<< HEAD
-=======
-              .set(ALLELE_COUNT_FIELD, alleleCount)
-              .set(ALLELE_FREQUENCY_FIELD, alleleFrequency)
->>>>>>> ce45e50d
               .set(HAS_AMBIGUOUS_CALLS_FIELD, v.getInfo().get(HAS_AMBIGUOUS_CALLS_FIELD).getValues(0).getStringValue())
               .set("call", calls);
       if (summarizeRefMatches) {
@@ -428,11 +402,7 @@
     List<StreamVariantsRequest> requests = options.isAllReferences() ?
         ShardUtils.getVariantRequests(prototype, ShardUtils.SexChromosomeFilter.INCLUDE_XY,
             options.getBasesPerShard(), auth) :
-<<<<<<< HEAD
           ShardUtils.getVariantRequests(prototype, options.getBasesPerShard(), options.getReferences());
-=======
-          ShardUtils.getVariantRequests(options.getVariantSetId(), options.getReferences(), options.getBasesPerShard());
->>>>>>> ce45e50d
 
     Pipeline p = Pipeline.create(options);
 
